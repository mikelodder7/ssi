--- conflicted
+++ resolved
@@ -15,11 +15,7 @@
   "verificationMethod": [
     {
       "id": "did:example:foo#key1",
-<<<<<<< HEAD
-      "type": "JsonWebSignature2020",
-=======
       "type": "JsonWebKey2020",
->>>>>>> 5d549e6e
       "controller": "did:example:foo",
       "publicKeyJwk": {
         "kty": "RSA",
